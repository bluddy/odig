--- conflicted
+++ resolved
@@ -1,18 +1,10 @@
 description = "Lookup documentation of installed OCaml packages"
 version = "%%VERSION_NUM%%"
-<<<<<<< HEAD
-requires = "b0.std b0.b00 b0.care yojson"
-archive(byte) = "odig.cma"
-archive(native) = "odig.cmxa"
-plugin(byte) = "odig.cma"
-plugin(native) = "odig.cmxs"
-=======
 requires = ""
 package "support" (
-  requires = "b0.std b0.b00 b0.care"
+  requires = "b0.std b0.b00 b0.care yojson"
   version = "%%VERSION_NUM%%"
   archive(byte) = "odig_support.cma"
   archive(native) = "odig_support.cmxa"
   plugin(byte) = "odig_support.cma"
-  plugin(native) = "odig_support.cmxs")
->>>>>>> 27bcafe0
+  plugin(native) = "odig_support.cmxs")