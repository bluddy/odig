(*---------------------------------------------------------------------------
   Copyright (c) 2018 The odig programmers. All rights reserved.
   Distributed under the ISC license, see terms at the end of the file.
  ---------------------------------------------------------------------------*)

(** [Odig] support library.

    This library is used to implement the [odig] tool. *)

(** {1:support Odig support} *)

open B00_std
open B00

(** Digests. *)
module Digest : sig
  include (module type of Digest)

  val pp : Format.formatter -> t -> unit
  (** [pp] formats digests. *)

  val pp_opt : Format.formatter -> t option -> unit
  (** [pp_opt] formats optional digests. *)

  (** Digest sets. *)
  module Set : Set.S with type elt = t

  (** Digest maps. *)
  module Map : Map.S with type key = t
end

module Esy: sig
  val long_name_of_pkg: string -> string -> string -> string
  val name_ver_of_long_name : string -> string * string * string
end

(** Packages *)
module Pkg : sig

  (** {1:pkgs Packages} *)

  type t
  (** The type for packages. *)

  val name : t -> string
  (** [name] is the name of the package. *)

  val version : t -> (string * string) option
  (** [version] is the version of the package, if known *)

  val path : t -> Fpath.t
  (** [path] is the path to the compilation objects of the package. *)

  val v : ?version:(string * string) -> string -> Fpath.t -> t
  (** [v] creates a value of [t] *)

  val out_dirname : ?subver:bool -> t -> string
  (** [out_dirname] outputs the name suffixed with a version if available *)

  val equal : t -> t -> bool
  (** [equal p0 p1] is [true] if [p0] and [p1] point to the same package. *)

  val compare : t -> t -> int
  (** [compare p0 p1] is a total order on packages compatible with {!equal}. *)

  val compare_by_caseless_name : t -> t -> int
  (** [compare_by_caseless_name p0 p1] compares [p0] and [p1] by
      name in a caseless manner. *)

  val pp : t Fmt.t
  (** [pp] formats packages. *)

  val pp_name : t Fmt.t
  (** [pp_name] formats package names. *)

  val pp_version : string Fmt.t
  (** [pp_version] formats a package version. *)

  (** Package identifier sets. *)
  module Set : Set.S with type elt = t

  (** Package identifier maps. *)
  module Map : Map.S with type key = t

  (** {1:query Queries} *)

<<<<<<< HEAD
  val of_dir : esy_mode:bool -> Fpath.t -> t list
  (** [of_dir libdir] are the packages found in [libdir]. This is
      simply all the directory names inside [libdir] and an [ocaml]
=======
  val of_dir : Fpath.t -> t list
  (** [of_dir lib_dir] are the packages found in [lib_dir]. This is
      simply all the directory names inside [lib_dir] and an [ocaml]
>>>>>>> 27bcafe0
      package which points to [ocamlc -where]. *)

  val by_names : ?init:t String.Map.t -> ?use_dirname:bool -> ?subver:bool -> t list -> t String.Map.t
  (** [by_names pkgs] indexes [pkgs] by module name and adds them to
      [init] (defaults to {!String.Map.empty}.
      [use_dirname] chooses whether to use the package name or directory name,
        (defaults to false).
      *)
end

(** Lookup package API documention compilation objects.

    The compilation objects relevant for documentation are looked up
    according to the following rules:
    {ol
    {- Packages denote which compilation units should appear in the
       docs by installing their [cmi] file.}
    {- For each of these files odig looks, in the same directory,
       first for a corresponding [cmti] file then if missing for a
       [cmt] file, then if none of these exist the [cmi] file.}
    {- For [cmti] or [cmt] files which have no corresponding [cmi] file
       odig collects them and deems them to be hidden ([odoc] will be
       called with the [--hidden] option).}} *)
module Doc_cobj : sig

  (** {1:doc_cobj Documentation compilation objects} *)

  type kind = Cmi | Cmti | Cmt (** *)
  (** The type for kinds of documentation compilation object. *)

  type t
  (** The type for documentation compilation objects. *)

  val path : t -> Fpath.t
  (** [path cobj] is the path to [cobj]. *)

  val kind : t -> kind
  (** [kind cobj] is the kind of [cobj]. *)

  val modname : t -> string
  (** [modname cobj] is the module name of [cobj] (as determined
      from the filename). *)

  val pkg : t -> Pkg.t
  (** [pkg cobj] is the package of [cobj]. *)

  val hidden : t -> bool
  (** [hidden cobj] is [true] if odoc must compile [cobj] with
      the [--hidden] option. *)

  val don't_list : t -> bool
  (** [don't_list cobj] is [true] if [cobj] should not appear
      in module indexes. *)

  (** {1:query Queries} *)

  val of_pkg : Pkg.t -> t list
  (** [of_pkg pkg] are the compilation objects of [pkg] that are
      useful for documentation generation. *)

  val by_modname : ?init:t list String.Map.t -> t list -> t list String.Map.t
  (** [by_modname ~init cobjs] indexes [cobjs] by module name
      and adds them to [init] (defaults to {!String.Map.empty}). *)
end

(** Lookup package opam metadata. *)
module Opam : sig

  (** {1:opam opam metadata} *)

  type t
  (** The type for opam metadata. *)

  val authors : t -> string list
  (** [authors i] is the [authors:] field. *)

  val bug_reports : t -> string list
  (** [bug_reports i] is the [bug-reports:] field. *)

  val depends : t -> string list
  (** [depends i] is the [depends:] field. *)

  val dev_repo : t -> string list
  (** [dev_repo i] is the [dev-repo:] field. *)

  val doc : t -> string list
  (** [doc i] is the [doc:] field. *)

  val homepage : t -> string list
  (** [homepage i] is the [homepage:] field. *)

  val license : t -> string list
  (** [license i] is the [license:] field. *)

  val maintainer : t -> string list
  (** [maintainer i] is the [maintainer:] field. *)

  val synopsis : t -> string
  (** [synopsis i] is the [synopsis:] field. *)

  val tags : t -> string list
  (** [info_tags i] are the package's tags. *)

  val version : t -> string
  (** [version i] is the package's version. *)

  (** {1:query Queries} *)

  val file : Pkg.t -> Fpath.t option
  (** [file pkg] is the opam file of package [pkg] (if any). *)

  val query : Pkg.t list -> esy_mode:bool -> (Pkg.t * t) list
  (** [query pkgs] queries the opam files associated to
      the given packages (if any).

      {b Note.} It is better to batch queries, [opam show] is
      quite {{:https://github.com/ocaml/opam/issues/3721}slow}
      (at least until v2.0.3). *)
end

(** Lookup package documentation directory. *)
module Doc_dir : sig

  (** {1:doc_dir Package documentation directory} *)

  type t
  (** The type for documentation directory information. *)

  val dir : t -> Fpath.t option
  (** [dir] is the path to the documentation directory (if any). *)

  val changes_files : t -> Fpath.t list
  (** [changes_files i] are the package's change log files. *)

  val license_files : t -> Fpath.t list
  (** [license_files i] are the package's licenses files. *)

  val odoc_pages : t -> Fpath.t list
  (** [odoc_pages i] are the package's [odoc] pages *)

  val odoc_assets_dir : t -> Fpath.t option
  (** [odoc_assets i] is the package's [odoc] assets directory (if any). *)

  val odoc_assets : t -> Fpath.t list
  (** [odoc_assets i] is the package's [odoc] assets directory contents. *)

  val readme_files : t -> Fpath.t list
  (** [readme_files i] are the package's readme files. *)

  (** {1:query Queries} *)

  val of_pkg : doc_dir:Fpath.t -> Pkg.t -> t
  (** [query ~doc_dir pkg] queries the documentation directory [doc_dir]
      for documentation about [pkg]. *)
end

(** Gather package information

    Gathers {!Doc_cobj}, {!Opam} and {!Docdir} information about
    a package. *)
module Pkg_info : sig

  (** {1:pkg_info Package info} *)

  type t
  (** The type for package information. *)

  val doc_cobjs : t -> Doc_cobj.t list
  (** [doc_cobjs i] are the documentation compilation objects of [i]. *)

  val doc_dir : t -> Doc_dir.t
  (** [doc_dir i] is the doc dir information of [i]. *)

  val opam : t -> Opam.t
  (** [opam i] is the opam information of [i]. *)

  (** {1:field Uniform field access}

      Access information as list of strings. *)

  type field =
  [ `Authors | `Changes_files | `Depends | `Doc_cobjs | `Homepage | `Issues
  | `License | `License_files | `Maintainers | `Odoc_assets | `Odoc_pages
  | `Online_doc | `Readme_files | `Repo | `Synopsis | `Tags | `Version ]
  (** The type for fields. *)

  val field_names : (string * field) list
  (** [field_names] associated a string name to each field. *)

  val get : field -> t -> string list
  (** [get field i] is the field [field] of [i] as a list of strings. *)

  val pp : t Fmt.t
  (** [pp] formats all package information fields in alphabetic order. *)

  (** {1:query Queries} *)

<<<<<<< HEAD
  val query : docdir:Fpath.t -> esy_mode:bool -> Pkg.t list -> (Pkg.t * t) list
  (** [query ~docdir pkgs] combines the result of
      {!Doc_cobj.of_pkg}, {!Opam.query} and {!Docdir.of_pkg}. *)
=======
  val query : doc_dir:Fpath.t -> Pkg.t list -> (Pkg.t * t) list
  (** [query ~doc_dir pkgs] combines the result of
      {!Doc_cobj.of_pkg}, {!Opam.query} and {!Doc_dir.of_pkg}. *)
>>>>>>> 27bcafe0
end

(** Odig environment variables. *)
module Env : sig

  (** {1:env Environment variables} *)

  val b0_cache_dir : string
  (** [b0_cache_dir] is the environment variable that can be used to
      define the odig b0 cache directory. *)

  val b0_log_file : string
  (** [b0_log_file] is the environment variable that can be used to
      define the odig b0 log_file. *)

  val cache_dir : string
  (** [cache_dir] is the environment variable that can be used to
      define the odig cache directory. *)

  val color : string
  (** [color] is the variable used to specify TTY styling. *)

  val doc_dir : string
  (** [doc_dir] is the environment variable that can be used to
      define a doc dir. *)

  val lib_dir : string
  (** [lib_dir] is the environment variable that can be used to
      define a lib dir. *)

  val odoc_theme : string
  (** [odoc_theme] is the environment variable that can be used
      to define the default odoc theme. *)

  val share_dir : string
  (** [share_dir_env] is the environment variable that can be used to
      define a share dir. *)

  val verbosity : string
  (** [verbosity] is the variable used to specify log verbosity. *)
end

(** Odig configuration. *)
module Conf : sig

  (** {1:conf Configuration} *)

  type t
  (** The type for configuration. *)

  val v :
<<<<<<< HEAD
    ?cachedir:Fpath.t -> ?libdir:Fpath.t -> ?docdir:Fpath.t ->
    ?sharedir:Fpath.t -> ?odoc_theme:Odoc_theme.name -> esy_mode:bool ->
    max_spawn:int option -> unit -> (t, string) result
  (** [v ~cachedir ~libdir ~docdir ~sharedir ~odoc_theme ~esy_mode ~max_spawn ()] is a
      configuration with given attributes. If unspecified they are
      discovered. *)

  val cachedir : t -> Fpath.t
  (** [cachedir c] is [c]'s cache directory. *)
=======
    b0_cache_dir:Fpath.t -> b0_log_file:Fpath.t -> cache_dir:Fpath.t ->
    cwd:Fpath.t -> doc_dir:Fpath.t -> html_dir:Fpath.t -> jobs:int ->
    lib_dir:Fpath.t -> log_level:Log.level -> odoc_theme:B00_odoc.Theme.name ->
    share_dir:Fpath.t -> tty_cap:Tty.cap -> unit -> t
  (** [v] consructs a configuration with given attributes. See
      the corresponding accessors for details. *)
>>>>>>> 27bcafe0

  val b0_cache_dir : t -> Fpath.t
  (** [b0_cache_dir c] is [c]'s b0 cache directory. *)

  val b0_log_file : t -> Fpath.t
  (** [b0_log_file c] is [c]'s b0 log file. *)

  val cache_dir : t -> Fpath.t
  (** [cache_dir c] is [c]'s cache directory. *)

  val cwd : t -> Fpath.t
  (** [cwd c] is [c]'s current working directory. *)

  val doc_dir : t -> Fpath.t
  (** [doc_dir c] is [c]'s documentation directory. *)

<<<<<<< HEAD
  val esy_mode : t -> bool
  (** [esy_mode c] is whether we're in esy mode. *)

  val pp : t Fmt.t
  (** [pp] formats configurations. *)
=======
  val lib_dir : t -> Fpath.t
  (** [lib_dir c] is [c]'s library directory. *)
>>>>>>> 27bcafe0

  val log_level : t -> Log.level
  (** [log_level c] is [c]'s log level. *)

  val html_dir : t -> Fpath.t
  (** [html_dir c] is [c]'s HTML directory, where the API docs
      are generated (derived from {!cache_dir}). *)

  val odoc_theme : t -> B00_odoc.Theme.name
  (** [odoc_theme c] is [c]'s odoc theme to use. *)

  val jobs : t -> int
  (** [jobs c] is the maximum number of spawns. *)

  val memo : t -> (Memo.t, string) result
  (** [memo conf] is a memoizer for configuration [conf]. *)

  val pkgs : t -> Pkg.t list
  (** [pkgs conf] are the packages of configuration [conf]. *)

  val pkg_infos : t -> Pkg_info.t Pkg.Map.t
  (** [pkg_infos conf] are the package information of {!pkgs}. *)

  val share_dir : t -> Fpath.t
  (** [share_dir c] is [c]'s share directory. *)

  val tty_cap : t -> Tty.cap
  (** [tty_cap c] is [c]'s tty capability. *)

  val pp : t Fmt.t
  (** [pp] formats configurations. *)

  (** {1:setup Setup} *)

  val setup_with_cli :
    b0_cache_dir:Fpath.t option -> b0_log_file:Fpath.t option ->
    cache_dir:Fpath.t option -> doc_dir:Fpath.t option -> jobs:int option ->
    lib_dir:Fpath.t option -> log_level:Log.level option ->
    odoc_theme:B00_odoc.Theme.name option -> share_dir:Fpath.t option ->
    tty_cap:Tty.cap option option -> unit -> (t, string) result
  (** [setup_with_cli] determines and setups a configuration with the given
      values. These are expected to have been determined by environment
      variables and command line arguments. *)
end

(*---------------------------------------------------------------------------
   Copyright (c) 2018 The odig programmers

   Permission to use, copy, modify, and/or distribute this software for any
   purpose with or without fee is hereby granted, provided that the above
   copyright notice and this permission notice appear in all copies.

   THE SOFTWARE IS PROVIDED "AS IS" AND THE AUTHOR DISCLAIMS ALL WARRANTIES
   WITH REGARD TO THIS SOFTWARE INCLUDING ALL IMPLIED WARRANTIES OF
   MERCHANTABILITY AND FITNESS. IN NO EVENT SHALL THE AUTHOR BE LIABLE FOR
   ANY SPECIAL, DIRECT, INDIRECT, OR CONSEQUENTIAL DAMAGES OR ANY DAMAGES
   WHATSOEVER RESULTING FROM LOSS OF USE, DATA OR PROFITS, WHETHER IN AN
   ACTION OF CONTRACT, NEGLIGENCE OR OTHER TORTIOUS ACTION, ARISING OUT OF
   OR IN CONNECTION WITH THE USE OR PERFORMANCE OF THIS SOFTWARE.
  ---------------------------------------------------------------------------*)<|MERGE_RESOLUTION|>--- conflicted
+++ resolved
@@ -84,15 +84,9 @@
 
   (** {1:query Queries} *)
 
-<<<<<<< HEAD
   val of_dir : esy_mode:bool -> Fpath.t -> t list
   (** [of_dir libdir] are the packages found in [libdir]. This is
       simply all the directory names inside [libdir] and an [ocaml]
-=======
-  val of_dir : Fpath.t -> t list
-  (** [of_dir lib_dir] are the packages found in [lib_dir]. This is
-      simply all the directory names inside [lib_dir] and an [ocaml]
->>>>>>> 27bcafe0
       package which points to [ocamlc -where]. *)
 
   val by_names : ?init:t String.Map.t -> ?use_dirname:bool -> ?subver:bool -> t list -> t String.Map.t
@@ -290,15 +284,9 @@
 
   (** {1:query Queries} *)
 
-<<<<<<< HEAD
   val query : docdir:Fpath.t -> esy_mode:bool -> Pkg.t list -> (Pkg.t * t) list
   (** [query ~docdir pkgs] combines the result of
       {!Doc_cobj.of_pkg}, {!Opam.query} and {!Docdir.of_pkg}. *)
-=======
-  val query : doc_dir:Fpath.t -> Pkg.t list -> (Pkg.t * t) list
-  (** [query ~doc_dir pkgs] combines the result of
-      {!Doc_cobj.of_pkg}, {!Opam.query} and {!Doc_dir.of_pkg}. *)
->>>>>>> 27bcafe0
 end
 
 (** Odig environment variables. *)
@@ -350,24 +338,12 @@
   (** The type for configuration. *)
 
   val v :
-<<<<<<< HEAD
-    ?cachedir:Fpath.t -> ?libdir:Fpath.t -> ?docdir:Fpath.t ->
-    ?sharedir:Fpath.t -> ?odoc_theme:Odoc_theme.name -> esy_mode:bool ->
-    max_spawn:int option -> unit -> (t, string) result
-  (** [v ~cachedir ~libdir ~docdir ~sharedir ~odoc_theme ~esy_mode ~max_spawn ()] is a
-      configuration with given attributes. If unspecified they are
-      discovered. *)
-
-  val cachedir : t -> Fpath.t
-  (** [cachedir c] is [c]'s cache directory. *)
-=======
     b0_cache_dir:Fpath.t -> b0_log_file:Fpath.t -> cache_dir:Fpath.t ->
     cwd:Fpath.t -> doc_dir:Fpath.t -> html_dir:Fpath.t -> jobs:int ->
     lib_dir:Fpath.t -> log_level:Log.level -> odoc_theme:B00_odoc.Theme.name ->
-    share_dir:Fpath.t -> tty_cap:Tty.cap -> unit -> t
+    share_dir:Fpath.t -> tty_cap:Tty.cap -> esy_mode:bool -> unit -> t
   (** [v] consructs a configuration with given attributes. See
       the corresponding accessors for details. *)
->>>>>>> 27bcafe0
 
   val b0_cache_dir : t -> Fpath.t
   (** [b0_cache_dir c] is [c]'s b0 cache directory. *)
@@ -384,16 +360,11 @@
   val doc_dir : t -> Fpath.t
   (** [doc_dir c] is [c]'s documentation directory. *)
 
-<<<<<<< HEAD
   val esy_mode : t -> bool
   (** [esy_mode c] is whether we're in esy mode. *)
 
-  val pp : t Fmt.t
-  (** [pp] formats configurations. *)
-=======
   val lib_dir : t -> Fpath.t
   (** [lib_dir c] is [c]'s library directory. *)
->>>>>>> 27bcafe0
 
   val log_level : t -> Log.level
   (** [log_level c] is [c]'s log level. *)
